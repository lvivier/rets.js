--- conflicted
+++ resolved
@@ -14,10 +14,7 @@
 var bufferTag = null;
 
 function noop(){}
-<<<<<<< HEAD
-=======
 
->>>>>>> b4deaf69
 function buffer(tag) {
      bufferTag = tag;
 }
@@ -39,15 +36,15 @@
     "RETS-STATUS": noop,
     "COLUMNS": buffer,
     "COUNT": function(tag){
-          this.count = tag.attributes.RECORDS;
-          // debug('discovered %s records', this.count);
+        this.count = tag.attributes.RECORDS;
+        // debug('discovered %s records', this.count);
     },
     "DATA": buffer,
     "DELIMITER": function(tag){
-          this.delimiter = tag.attributes.VALUE;
+        this.delimiter = tag.attributes.VALUE;
     },
-    "MAXROWS": function(tag){
-          // debug('maxrows hit at record %s of %s records',this.records, this.count);
+    "MAXROWS": function(/* tag */){
+        // debug('maxrows hit at record %s of %s records',this.records, this.count);
     },
 };
 
@@ -84,8 +81,6 @@
                     self.emit("setting", key, value);
                 }
             });
-
-<<<<<<< HEAD
         break;
         case "COLUMNS":
             this.columns = text.split("\t");
@@ -93,20 +88,9 @@
         break;
         case "DATA":
             // var record = text.split("\t");
+            this.records++;
             // debug(record);
         break;
-=======
-          break;
-          case "COLUMNS":
-               this.columns = text.split("\t");
-               self.emit('columns', this.columns);
-          break;
-          case "DATA":
-               var record = text.split("\t");
-               this.records++;
-               // debug(record);
-          break;
->>>>>>> b4deaf69
     }
 };
 
