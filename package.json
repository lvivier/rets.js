--- conflicted
+++ resolved
@@ -43,14 +43,9 @@
     "dev": "DEBUG=rets.js:* ./node_modules/.bin/nodemon --quiet ./server",
     "test": "./node_modules/.bin/mocha",
     "test-watch": "DEBUG=rets.js:* ./node_modules/.bin/mocha --watch --reporter spec test",
-<<<<<<< HEAD
     "jsdoc": "jsdoc -X lib",
-    "docs": "npm run clean && jsdox --output docs lib",
-    "lint": "find . -name '*.js' ! -path './node_modules/*' -print0 | xargs -0 jshint --exclude=lib/rets-old.js",
-=======
     "docs": "npm run clean && ./node_modules/.bin/jsdox --output docs lib",
     "lint": "find . -name '*.js' ! -path './node_modules/*' -print0 | xargs -0 ./node_modules/.bin/jshint --exclude=lib/rets-old.js",
->>>>>>> 9f6f71c6
     "prepublish": "npm run docs"
   },
   "repository": {
