--- conflicted
+++ resolved
@@ -1,30 +1,17 @@
 # rets.js
 Simplified RETS Node Client
 
-<<<<<<< HEAD
 ## Usage
 
     npm install --save rets.js
 
 ## Contributing
 
+
 ## Testing
 
     npm run test-watch
 
 ## License
-=======
-# Usage
-
-    npm install --save rets.js
-
-# Contributing
-
-# Testing
-
-    npm run test-watch
-
-# License
->>>>>>> f3d08e98
 
 See [LICENSE](LICENSE)